--- conflicted
+++ resolved
@@ -6,11 +6,8 @@
 
 ## [Unreleased]
 ### Added
-<<<<<<< HEAD
 - Add and delete recepient to message [#147](https://github.com/rokwire/notifications-building-block/issues/147)
-=======
 - Expose create and delete many messages BBs APIs [#148](https://github.com/rokwire/notifications-building-block/issues/148)
->>>>>>> 9ddbbfa5
 
 ## [1.13.0] - 2023-02-21
 ### Added
