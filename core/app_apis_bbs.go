--- conflicted
+++ resolved
@@ -19,6 +19,7 @@
 	"fmt"
 	"notifications/core/model"
 	"notifications/driven/storage"
+	"time"
 
 	"github.com/google/uuid"
 	"github.com/rokwire/logging-library-go/v2/logs"
@@ -34,19 +35,18 @@
 	transaction := func(context storage.TransactionContext) error {
 		//find the messages
 		messages, err := app.storage.FindMessagesWithContext(context, messagesIDs)
-<<<<<<< HEAD
-		if err != nil {
-			return err
-		}
-		if len(messagesIDs) != len(messages) {
-			return errors.New("not found message's")
-=======
 		if err != nil {
 			return err
 		}
 		if len(messagesIDs) != len(messages) {
 			return errors.New("not found message's")
 		}
+		/*
+			//validate if the service account is the sender of this message
+			valid := app.isSenderValid(serviceAccountID, *message)
+			if !valid {
+				return errors.New("not valid service account id for message - " + messageID)
+			}*/
 
 		//validate if the service account is the sender of the messages
 		for _, m := range messages {
@@ -76,32 +76,7 @@
 		err = app.storage.DeleteQueueDataForMessagesWithContext(context, messagesIDs)
 		if err != nil {
 			return err
->>>>>>> c4c72b82
 		}
-		/*
-			//validate if the service account is the sender of this message
-			valid := app.isSenderValid(serviceAccountID, *message)
-			if !valid {
-				return errors.New("not valid service account id for message - " + messageID)
-			}
-
-			//delete the message
-			err = app.storage.DeleteMessageWithContext(context, message.OrgID, message.AppID, messageID)
-			if err != nil {
-				return err
-			}
-
-			//delete the message recipients
-			err = app.storage.DeleteMessagesRecipientsForMessageWithContext(context, messageID)
-			if err != nil {
-				return err
-			}
-
-			//delete the queue data items
-			err = app.storage.DeleteQueueDataForMessageWithContext(context, messageID)
-			if err != nil {
-				return err
-			} */
 
 		return nil
 	}
