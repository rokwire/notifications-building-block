--- conflicted
+++ resolved
@@ -15,12 +15,7 @@
 package core
 
 import (
-<<<<<<< HEAD
-	"notifications/driven/mailer"
-
 	"github.com/rokwire/logging-library-go/logs"
-)
-=======
 	"log"
 	"notifications/driven/mailer"
 )
@@ -44,7 +39,6 @@
 		log.Printf("Error setting the firebase configurations when updated - %s", err.Error())
 	}
 }
->>>>>>> 2ad90bc9
 
 // Application represents the core application code based on hexagonal architecture
 type Application struct {
