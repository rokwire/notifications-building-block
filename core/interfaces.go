--- conflicted
+++ resolved
@@ -33,12 +33,8 @@
 	UpdateUserByID(orgID string, appID string, userID string, notificationsEnabled bool) (*model.User, error)
 	DeleteUserWithID(orgID string, appID string, userID string) error
 
-<<<<<<< HEAD
-	GetMessages(orgID string, appID string, userID *string, messageIDs []string, startDateEpoch *int64, endDateEpoch *int64, filterTopic *string, offset *int64, limit *int64, order *string) ([]model.Message, error)
+	GetMessages(orgID string, appID string, userID *string, read *bool, mute *bool, messageIDs []string, startDateEpoch *int64, endDateEpoch *int64, filterTopic *string, offset *int64, limit *int64, order *string) ([]model.Message, error)
 	GetMessagesStats(orgID string, appID string, userID *string) (*model.MessagesStats, error)
-=======
-	GetMessages(orgID string, appID string, userID *string, read *bool, mute *bool, messageIDs []string, startDateEpoch *int64, endDateEpoch *int64, filterTopic *string, offset *int64, limit *int64, order *string) ([]model.Message, error)
->>>>>>> 84acfe34
 	GetMessage(orgID string, appID string, ID string) (*model.Message, error)
 	CreateMessage(user *model.CoreToken, message *model.Message, async bool) (*model.Message, error)
 	UpdateMessage(user *model.CoreToken, message *model.Message) (*model.Message, error)
@@ -167,11 +163,8 @@
 	UpdateMessage(message *model.Message) (*model.Message, error)
 	DeleteUserMessageWithContext(ctx context.Context, orgID string, appID string, userID string, messageID string) error
 	DeleteMessageWithContext(ctx context.Context, orgID string, appID string, ID string) error
-<<<<<<< HEAD
 	GetMessagesStats(userID *string, read bool, mute bool) (*model.MessagesStats, error)
-=======
 	UpdateUnreadMessage(ctx context.Context, orgID string, appID string, ID string, userID *string) (*model.Message, error)
->>>>>>> 84acfe34
 
 	GetAllAppVersions(orgID string, appID string) ([]model.AppVersion, error)
 	GetAllAppPlatforms(orgID string, appID string) ([]model.AppPlatform, error)
