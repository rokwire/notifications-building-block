// Copyright 2022 Board of Trustees of the University of Illinois.
//
// Licensed under the Apache License, Version 2.0 (the "License");
// you may not use this file except in compliance with the License.
// You may obtain a copy of the License at
//
//     http://www.apache.org/licenses/LICENSE-2.0
//
// Unless required by applicable law or agreed to in writing, software
// distributed under the License is distributed on an "AS IS" BASIS,
// WITHOUT WARRANTIES OR CONDITIONS OF ANY KIND, either express or implied.
// See the License for the specific language governing permissions and
// limitations under the License.

package core

import (
	"context"
	"notifications/core/model"
	"notifications/driven/storage"
	"time"

	"github.com/rokwire/logging-library-go/v2/logs"
)

// Services exposes APIs for the driver adapters
type Services interface {
	GetVersion() string
	StoreFirebaseToken(orgID string, appID string, tokenInfo *model.TokenInfo, userID string) error
	SubscribeToTopic(orgID string, appID string, token string, userID string, anonymous bool, topic string) error
	UnsubscribeToTopic(orgID string, appID string, token string, userID string, anonymous bool, topic string) error
	GetTopics(orgID string, appID string) ([]model.Topic, error)
	AppendTopic(*model.Topic) (*model.Topic, error)
	UpdateTopic(*model.Topic) (*model.Topic, error)
	FindUserByID(orgID string, appID string, userID string) (*model.User, error)
	UpdateUserByID(orgID string, appID string, userID string, notificationsEnabled bool) (*model.User, error)
	DeleteUserWithID(orgID string, appID string, userID string) error

	GetMessagesRecipientsDeep(orgID string, appID string, userID *string, read *bool, mute *bool, messageIDs []string, startDateEpoch *int64, endDateEpoch *int64, filterTopic *string, offset *int64, limit *int64, order *string) ([]model.MessageRecipient, error)

	GetMessagesStats(orgID string, appID string, userID string) (*model.MessagesStats, error)
	GetMessage(orgID string, appID string, ID string) (*model.Message, error)
	GetUserMessage(orgID string, appID string, ID string, accountID string) (*model.Message, error)
	CreateMessage(inputMessage model.InputMessage) (*model.Message, error)
	UpdateMessage(userID *string, message *model.Message) (*model.Message, error)
	DeleteUserMessage(orgID string, appID string, userID string, messageID string) error
	DeleteMessage(orgID string, appID string, ID string) error
	UpdateReadMessage(orgID string, appID string, ID string, userID string) (*model.Message, error)
	UpdateAllUserMessagesRead(orgID string, appID string, userID string, read bool) error

	GetAllAppVersions(orgID string, appID string) ([]model.AppVersion, error)
	GetAllAppPlatforms(orgID string, appID string) ([]model.AppPlatform, error)

	SendMail(toEmail string, subject string, body string) error
}

type servicesImpl struct {
	app *Application
}

func (s *servicesImpl) GetVersion() string {
	return s.app.getVersion()
}

func (s *servicesImpl) StoreFirebaseToken(orgID string, appID string, tokenInfo *model.TokenInfo, userID string) error {
	return s.app.storeFirebaseToken(orgID, appID, tokenInfo, userID)
}

func (s *servicesImpl) SubscribeToTopic(orgID string, appID string, token string, userID string, anonymous bool, topic string) error {
	return s.app.subscribeToTopic(orgID, appID, token, userID, anonymous, topic)
}

func (s *servicesImpl) UnsubscribeToTopic(orgID string, appID string, token string, userID string, anonymous bool, topic string) error {
	return s.app.unsubscribeToTopic(orgID, appID, token, userID, anonymous, topic)
}

func (s *servicesImpl) GetTopics(orgID string, appID string) ([]model.Topic, error) {
	return s.app.getTopics(orgID, appID)
}

func (s *servicesImpl) AppendTopic(topic *model.Topic) (*model.Topic, error) {
	return s.app.appendTopic(topic)
}

func (s *servicesImpl) UpdateTopic(topic *model.Topic) (*model.Topic, error) {
	return s.app.updateTopic(topic)
}

func (s *servicesImpl) GetMessagesRecipientsDeep(orgID string, appID string, userID *string, read *bool, mute *bool, messageIDs []string, startDateEpoch *int64, endDateEpoch *int64, filterTopic *string, offset *int64, limit *int64, order *string) ([]model.MessageRecipient, error) {
	return s.app.getMessagesRecipientsDeep(orgID, appID, userID, read, mute, messageIDs, startDateEpoch, endDateEpoch, filterTopic, offset, limit, order)
}

func (s *servicesImpl) GetMessagesStats(orgID string, appID string, userID string) (*model.MessagesStats, error) {
	return s.app.getMessagesStats(orgID, appID, userID)
}

func (s *servicesImpl) GetMessage(orgID string, appID string, ID string) (*model.Message, error) {
	return s.app.getMessage(orgID, appID, ID)
}

func (s *servicesImpl) GetUserMessage(orgID string, appID string, ID string, accountID string) (*model.Message, error) {
	return s.app.getUserMessage(orgID, appID, ID, accountID)
}

func (s *servicesImpl) CreateMessage(inputMessage model.InputMessage) (*model.Message, error) {
	return s.app.createMessage(inputMessage)
}

func (s *servicesImpl) UpdateMessage(userID *string, message *model.Message) (*model.Message, error) {
	return s.app.updateMessage(userID, message)
}

func (s *servicesImpl) UpdateReadMessage(orgID string, appID string, ID string, userID string) (*model.Message, error) {
	return s.app.updateReadMessage(orgID, appID, ID, userID)
}

func (s *servicesImpl) UpdateAllUserMessagesRead(orgID string, appID string, userID string, read bool) error {
	return s.app.updateAllUserMessagesRead(orgID, appID, userID, read)
}

func (s *servicesImpl) DeleteUserMessage(orgID string, appID string, userID string, messageID string) error {
	return s.app.deleteUserMessage(orgID, appID, userID, messageID)
}

func (s *servicesImpl) DeleteMessage(orgID string, appID string, messageID string) error {
	return s.app.deleteMessage(orgID, appID, messageID)
}

func (s *servicesImpl) GetAllAppVersions(orgID string, appID string) ([]model.AppVersion, error) {
	return s.app.getAllAppVersions(orgID, appID)
}

func (s *servicesImpl) GetAllAppPlatforms(orgID string, appID string) ([]model.AppPlatform, error) {
	return s.app.getAllAppPlatforms(orgID, appID)
}

func (s *servicesImpl) FindUserByID(orgID string, appID string, userID string) (*model.User, error) {
	return s.app.findUserByID(orgID, appID, userID)
}

func (s *servicesImpl) UpdateUserByID(orgID string, appID string, userID string, notificationsEnabled bool) (*model.User, error) {
	return s.app.updateUserByID(orgID, appID, userID, notificationsEnabled)
}

func (s *servicesImpl) DeleteUserWithID(orgID string, appID string, userID string) error {
	return s.app.deleteUserWithID(orgID, appID, userID)
}

func (s *servicesImpl) SendMail(toEmail string, subject string, body string) error {
	return s.app.sendMail(toEmail, subject, body)
}

// BBs exposes users related APIs used by the platform building blocks
type BBs interface {
	BBsCreateMessages(inputMessages []model.InputMessage) ([]model.Message, error)
	BBsDeleteMessages(l *logs.Log, serviceAccountID string, messagesIDs []string) error
	BBsSendMail(toEmail string, subject string, body string) error
	BBsAddRecipients(l *logs.Log, messageID string, orgID string, appID string, userID string, mute *bool, read *bool) ([]model.MessageRecipient, error)
	BBsDeleteRecipients(l *logs.Log, id string, appID string, orgID string) error
}

type bbsImpl struct {
	app *Application
}

func (s *bbsImpl) BBsCreateMessages(inputMessages []model.InputMessage) ([]model.Message, error) {
	return s.app.bbsCreateMessages(inputMessages)
}

func (s *bbsImpl) BBsDeleteMessages(l *logs.Log, serviceAccountID string, messagesIDs []string) error {
	return s.app.bbsDeleteMessages(l, serviceAccountID, messagesIDs)
}

func (s *bbsImpl) BBsSendMail(toEmail string, subject string, body string) error {
	return s.app.bbsSendMail(toEmail, subject, body)
}

func (s *bbsImpl) BBsAddRecipients(l *logs.Log, messageID string, orgID string, appID string, userID string, mute *bool, read *bool) ([]model.MessageRecipient, error) {
	return s.app.bbsAddRecipients(l, messageID, orgID, appID, userID, mute, read)
}

func (s *bbsImpl) BBsDeleteRecipients(l *logs.Log, id string, appID string, orgID string) error {
	return s.app.bbsDeleteRecipients(l, id, appID, orgID)
}

// Storage is used by core to storage data - DB storage adapter, file storage adapter etc
type Storage interface {
	RegisterStorageListener(storageListener storage.Listener)

	PerformTransaction(func(context storage.TransactionContext) error, int64) error

	LoadFirebaseConfigurations() ([]model.FirebaseConf, error)

	FindUsersByIDs(usersIDs []string) ([]model.User, error)
	FindUserByID(orgID string, appID string, userID string) (*model.User, error)
	UpdateUserByID(orgID string, appID string, userID string, notificationsEnabled bool) (*model.User, error)
	DeleteUserWithID(orgID string, appID string, userID string) error

	FindUserByToken(orgID string, appID string, token string) (*model.User, error)
	StoreFirebaseToken(orgID string, appID string, tokenInfo *model.TokenInfo, userID string) error
	GetFirebaseTokensByRecipients(orgID string, appID string, recipient []model.MessageRecipient, criteriaList []model.RecipientCriteria) ([]string, error)
	GetUsersByTopicWithContext(ctx context.Context, orgID string, appID string, topic string) ([]model.User, error)
	GetUsersByRecipientCriteriasWithContext(ctx context.Context, orgID string, appID string, recipientCriterias []model.RecipientCriteria) ([]model.User, error)
	SubscribeToTopic(orgID string, appID string, token string, userID string, topic string) error
	UnsubscribeToTopic(orgID string, appID string, token string, userID string, topic string) error
	GetTopics(orgID string, appID string) ([]model.Topic, error)
	InsertTopic(*model.Topic) (*model.Topic, error)
	UpdateTopic(*model.Topic) (*model.Topic, error)

	FindMessagesRecipients(orgID string, appID string, messageID string, userID string) ([]model.MessageRecipient, error)
	FindMessagesRecipientsDeep(orgID string, appID string, userID *string, read *bool, mute *bool, messageIDs []string, startDateEpoch *int64, endDateEpoch *int64, filterTopic *string, offset *int64, limit *int64, order *string) ([]model.MessageRecipient, error)
	InsertMessagesRecipientsWithContext(ctx context.Context, items []model.MessageRecipient) error
	DeleteMessagesRecipientsForMessagesWithContext(ctx context.Context, messagesIDs []string) error

	FindMessagesWithContext(ctx context.Context, ids []string) ([]model.Message, error)
	GetMessage(orgID string, appID string, ID string) (*model.Message, error)
	CreateMessageWithContext(ctx context.Context, message model.Message) (*model.Message, error)
	InsertMessagesWithContext(ctx context.Context, messages []model.Message) error
	UpdateMessage(message *model.Message) (*model.Message, error)
	InsertMessagesRecipients(recipients []model.MessageRecipient) ([]model.MessageRecipient, error)
	DeleteMessagesRecipients(appID string, orgID string, id string) error
	DeleteUserMessageWithContext(ctx context.Context, orgID string, appID string, userID string, messageID string) error
	DeleteMessagesWithContext(ctx context.Context, ids []string) error
	GetMessagesStats(userID string) (*model.MessagesStats, error)
	UpdateUnreadMessage(ctx context.Context, orgID string, appID string, ID string, userID string) (*model.Message, error)
	UpdateAllUserMessagesRead(ctx context.Context, orgID string, appID string, userID string, read bool) error
	GetAllAppVersions(orgID string, appID string) ([]model.AppVersion, error)
	GetAllAppPlatforms(orgID string, appID string) ([]model.AppPlatform, error)

	InsertQueueDataItemsWithContext(ctx context.Context, items []model.QueueItem) error
	InsertQueueDataRecipientsItems(items []model.QueueItem) error
	LoadQueueWithContext(ctx context.Context) (*model.Queue, error)
	SaveQueueWithContext(ctx context.Context, queue model.Queue) error
	SaveQueue(queue model.Queue) error

	FindQueueData(time *time.Time, limit int) ([]model.QueueItem, error)
	DeleteQueueData(ids []string) error
<<<<<<< HEAD
	DeleteQueueDataForMessageWithContext(ctx context.Context, messageID string) error
	DeleteQueueDataForMessageRecipeint(messageID string) error
=======
	DeleteQueueDataForMessagesWithContext(ctx context.Context, messagesIDs []string) error
>>>>>>> c4c72b82
}

// Firebase is used to wrap all Firebase Messaging API functions
type Firebase interface {
	UpdateFirebaseConfigurations(firebaseConfs []model.FirebaseConf) error
	SendNotificationToToken(orgID string, appID string, token string, title string, body string, data map[string]string) error
	SendNotificationToTopic(orgID string, appID string, topic string, title string, body string, data map[string]string) error
	SubscribeToTopic(orgID string, appID string, token string, topic string) error
	UnsubscribeToTopic(orgID string, appID string, token string, topic string) error
}

// Mailer is used to wrap all Email Messaging functions
type Mailer interface {
	SendMail(toEmail string, subject string, body string) error
}

// Core exposes Core APIs for the driver adapters
type Core interface {
	RetrieveCoreUserAccountByCriteria(accountCriteria map[string]interface{}, appID *string, orgID *string) ([]model.CoreAccount, error)
}<|MERGE_RESOLUTION|>--- conflicted
+++ resolved
@@ -235,12 +235,9 @@
 
 	FindQueueData(time *time.Time, limit int) ([]model.QueueItem, error)
 	DeleteQueueData(ids []string) error
-<<<<<<< HEAD
 	DeleteQueueDataForMessageWithContext(ctx context.Context, messageID string) error
 	DeleteQueueDataForMessageRecipeint(messageID string) error
-=======
 	DeleteQueueDataForMessagesWithContext(ctx context.Context, messagesIDs []string) error
->>>>>>> c4c72b82
 }
 
 // Firebase is used to wrap all Firebase Messaging API functions
