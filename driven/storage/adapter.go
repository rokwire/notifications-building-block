--- conflicted
+++ resolved
@@ -50,12 +50,8 @@
 }
 
 // NewStorageAdapter creates a new storage adapter instance
-<<<<<<< HEAD
-func NewStorageAdapter(mongoDBAuth string, mongoDBName string, mongoTimeout string, logger *logs.Logger) *Adapter {
-=======
 func NewStorageAdapter(mongoDBAuth string, mongoDBName string, mongoTimeout string,
-	multiTenancyOrgID string, multiTenancyAppID string) *Adapter {
->>>>>>> 2ad90bc9
+	multiTenancyOrgID string, multiTenancyAppID string, logger *logs.Logger) *Adapter {
 	timeout, err := strconv.Atoi(mongoTimeout)
 	if err != nil {
 		log.Println("Set default timeout - 2000")
@@ -63,12 +59,8 @@
 	}
 	timeoutMS := time.Millisecond * time.Duration(timeout)
 
-<<<<<<< HEAD
-	db := &database{mongoDBAuth: mongoDBAuth, mongoDBName: mongoDBName, mongoTimeout: timeoutMS, logger: logger}
-=======
 	db := &database{mongoDBAuth: mongoDBAuth, mongoDBName: mongoDBName, mongoTimeout: timeoutMS,
-		multiTenancyOrgID: multiTenancyOrgID, multiTenancyAppID: multiTenancyAppID}
->>>>>>> 2ad90bc9
+		multiTenancyOrgID: multiTenancyOrgID, multiTenancyAppID: multiTenancyAppID, logger: logger}
 	return &Adapter{db: db}
 }
 
