--- conflicted
+++ resolved
@@ -180,10 +180,7 @@
 				return
 			}
 
-<<<<<<< HEAD
 			//do not crash the service if the deprecated internal auth type is used
-=======
->>>>>>> 1ed50b7d
 			if claims != nil {
 				logObj.SetContext("account_id", claims.Subject)
 			}
