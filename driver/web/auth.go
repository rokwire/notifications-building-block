--- conflicted
+++ resolved
@@ -31,10 +31,11 @@
 
 // Auth handler
 type Auth struct {
-<<<<<<< HEAD
 	client   tokenauth.Handlers
 	admin    tokenauth.Handlers
 	internal InternalAuth
+
+	logger *logs.Logger
 }
 
 // NewAuth creates new auth handler
@@ -57,22 +58,7 @@
 		client:   clientHandlers,
 		admin:    adminHandlers,
 		internal: internal,
-=======
-	internalAuth *InternalAuth
-	coreAuth     *CoreAuth
-	logger       *logs.Logger
-}
-
-// NewAuth creates new auth handler
-func NewAuth(app *core.Application, config *model.Config, logger *logs.Logger) *Auth {
-	internalAuth := newInternalAuth(config.InternalAPIKey)
-	coreAuth := newCoreAuth(app, config)
-
-	auth := Auth{
-		internalAuth: internalAuth,
-		coreAuth:     coreAuth,
-		logger:       logger,
->>>>>>> 55187012
+		logger:   logger,
 	}
 	return &auth, nil
 }
