openapi: 3.0.3
info:
  title: Rokwire Notification Building Block API
  description: Notification Building Block API Documentation
  version: 1.6.0
servers:
  - url: 'https://api.rokwire.illinois.edu/notifications'
    description: Production server
  - url: 'https://api-test.rokwire.illinois.edu/notifications'
    description: Test server
  - url: 'https://api-dev.rokwire.illinois.edu/notifications'
    description: Development server
  - url: 'http://localhost/notifications'
    description: Local server
tags:
  - name: Admin
    description: Clients administration applications APIs.
  - name: Internal
    description: Internal applications APIs.
  - name: Client
    description: Client applications APIs.
paths:
  /api/int/message:
    post:
      tags:
        - Internal
      deprecated: true
      summary: Create message
      description: |
        Create message
      security:
        - bearerAuth: []
      requestBody:
        description: message body
        content:
          application/json:
            schema:
              $ref: '#/components/schemas/InputMessage'
        required: true
      responses:
        '200':
          description: Success
          content:
            application/json:
              schema:
                type: array
                items:
                  $ref: '#/components/schemas/Message'
        '400':
          description: Bad request
        '401':
          description: Unauthorized
        '500':
          description: Internal error
  /api/int/v2/message:
    post:
      tags:
        - Internal
      deprecated: true
      summary: Create message
      deprecated: true
      description: |
        Create message
      security:
        - bearerAuth: []
      requestBody:
        description: message body
        content:
          application/json:
            schema:
              $ref: '#/components/schemas/_client_req_messageV2'
        required: true
      responses:
        '200':
          description: Success
          content:
            application/json:
              schema:
                type: array
                items:
                  $ref: '#/components/schemas/Message'
        '400':
          description: Bad request
        '401':
          description: Unauthorized
        '500':
          description: Internal error
  /api/int/mail:
    post:
      tags:
        - Internal
      deprecated: true
      summary: Stores a firebase token and maps it to a idToken if presents"
      description: |
        Stores a firebase token and maps it to a idToken if presents"
      security:
        - bearerAuth: []
      requestBody:
        description: sending mail
        content:
          application/json:
            schema:
              $ref: '#/components/schemas/_client_req_token'
        required: true
      responses:
        '200':
          description: Success
        '400':
          description: Bad request
        '401':
          description: Unauthorized
        '500':
          description: Internal error
  /api/token:
    post:
      tags:
        - Client
      summary: Store Firebase token
      description: |
        Store Firebase token
      security:
        - bearerAuth: []
      requestBody:
        content:
          application/json:
            schema:
              $ref: '#/components/schemas/_client_req_token'
        required: true
      responses:
        '200':
          description: Success
        '400':
          description: Bad request
        '401':
          description: Unauthorized
        '500':
          description: Internal error
  /api/user:
    get:
      tags:
        - Client
      summary: Gets user record
      description: |
        Gets user record
      security:
        - bearerAuth: []
      responses:
        '200':
          description: Success
          content:
            application/json:
              schema:
                type: array
                items:
                  $ref: '#/components/schemas/User'
        '400':
          description: Bad request
        '401':
          description: Unauthorized
        '500':
          description: Internal error
    delete:
      tags:
        - Client
      summary: Deletes user record and unlink all messages
      description: |
        Deletes user record and unlink all messages
      security:
        - bearerAuth: []
      requestBody:
        description: notifications_disabled
        content:
          application/json:
            schema:
              $ref: '#/components/schemas/_client_req_user'
              type: array
        required: true
      responses:
        '200':
          description: Success
          content:
            text/plain:
              schema:
                type: string
                example: Success
        '400':
          description: Bad request
        '401':
          description: Unauthorized
        '500':
          description: Internal error
    put:
      tags:
        - Client
      summary: Updates user record
      description: |
        Updates user record
      security:
        - bearerAuth: []
      requestBody:
        content:
          application/json:
            schema:
              $ref: '#/components/schemas/_client_req_user'
              type: array
        required: true
      responses:
        '200':
          description: Success
          content:
            application/json:
              schema:
                type: array
                items:
                  $ref: '#/components/schemas/User'
        '400':
          description: Bad request
        '401':
          description: Unauthorized
        '500':
          description: Internal error
  /api/message:
    post:
      tags:
        - Client
      summary: Create message
      description: |
        Create message

        **Auth:** Requires user token with `send_message` permission
      security:
        - bearerAuth: []
      requestBody:
        description: message body
        content:
          application/json:
            schema:
              $ref: '#/components/schemas/InputMessage'
        required: true
      responses:
        '200':
          description: Success
          content:
            application/json:
              schema:
                type: array
                items:
                  $ref: '#/components/schemas/Message'
        '400':
          description: Bad request
        '401':
          description: Unauthorized
        '500':
          description: Internal error
  /api/messages:
    get:
      tags:
        - Client
      summary: Retrieves a message by id
      description: |
        Retrieves a message by id
      security:
        - bearerAuth: []
      requestBody:
        description: body json of the all message ids that need to be filtered
        content:
          application/json:
            schema:
              $ref: '#/components/schemas/_client_req_message'
        required: true
      parameters:
        - name: read
          in: query
          description: read
          style: simple
          explode: false
          schema:
            type: boolean
        - name: mute
          in: query
          description: mute
          style: simple
          explode: false
          schema:
            type: boolean
        - name: offset
          in: query
          description: offset
          required: true
          style: simple
          explode: false
          schema:
            type: string
        - name: limit
          in: query
          description: limit
          required: true
          style: simple
          explode: false
          schema:
            type: string
        - name: order
          in: query
          description: 'order - Possible values: asc, desc. Default: desc'
          required: true
          style: simple
          explode: false
          schema:
            type: string
        - name: start_date
          in: query
          description: start_date - Start date filter in milliseconds as an integer epoch value
          required: true
          style: simple
          explode: false
          schema:
            type: string
        - name: end_date
          in: query
          description: end_date - End date filter in milliseconds as an integer epoch value
          required: true
          style: simple
          explode: false
          schema:
            type: string
      responses:
        '200':
          description: Success
          content:
            application/json:
              schema:
                type: array
                items:
                  $ref: '#/components/schemas/Message'
        '400':
          description: Bad request
        '401':
          description: Unauthorized
        '500':
          description: Internal error
    delete:
      tags:
        - Client
      summary: Removes the current user from the recipient list of all described
      description: |
        Removes the current user from the recipient list of all described
      security:
        - bearerAuth: []
      requestBody:
        description: body json of the all message ids that need to be filtered
        content:
          application/json:
            schema:
              $ref: '#/components/schemas/_client_req_message'
        required: true
      responses:
        '200':
          description: Success
          content:
            application/json:
              schema:
                type: array
                items:
                  $ref: '#/components/schemas/Message'
        '400':
          description: Bad request
        '401':
          description: Unauthorized
        '500':
          description: Internal error
  /api/messages/read:
    put:
      tags:
        - Client
      summary: Update read status of all messages where the current user is defined as a recipient
      description: |
        Update read status of all messages where the current user is defined as a recipient
      security:
        - bearerAuth: []
      responses:
        '200':
          description: Success
        '400':
          description: Bad request
        '401':
          description: Unauthorized
        '500':
          description: Internal error
  /api/messages/stats:
    get:
      tags:
        - Client
      summary: Count the unread messages
      description: |
        Count the unread messages
      security:
        - bearerAuth: []
      responses:
        '200':
          description: Success
        '400':
          description: Bad request
        '401':
          description: Unauthorized
        '500':
          description: Internal error
  '/api/message/{id}':
    get:
      tags:
        - Client
      summary: Retrieves a message by id
      description: |
        Retrieves a message by id
      security:
        - bearerAuth: []
      parameters:
        - name: id
          in: path
          description: id
          required: true
          style: simple
          explode: false
          schema:
            type: string
      responses:
        '200':
          description: Success
          content:
            application/json:
              schema:
                type: array
                items:
                  $ref: '#/components/schemas/Message'
        '400':
          description: Bad request
        '401':
          description: Unauthorized
        '500':
          description: Internal error
    delete:
      tags:
        - Client
      summary: Removes the current user from the recipient list of the message
      description: |
        Removes the current user from the recipient list of the message
      security:
        - bearerAuth: []
      parameters:
        - name: id
          in: path
          description: id
          required: true
          style: simple
          explode: false
          schema:
            type: string
      responses:
        '200':
          description: Success
        '400':
          description: Bad request
        '401':
          description: Unauthorized
        '500':
          description: Internal error
  '/api/message/{message_id}/read':
    put:
      tags:
        - Client
      summary: Update message
      description: |
        Update message
      security:
        - bearerAuth: []
      parameters:
        - name: id
          in: path
          description: id
          required: true
          style: simple
          explode: false
          schema:
            type: string
      responses:
        '200':
          description: Success
          content:
            application/json:
              schema:
                type: array
                items:
                  $ref: '#/components/schemas/Message'
        '400':
          description: Bad request
        '401':
          description: Unauthorized
        '500':
          description: Internal error
  /api/topics:
    get:
      tags:
        - Client
      summary: Gets all topics
      description: |
        Gets all topics
      security:
        - bearerAuth: []
      responses:
        '200':
          description: Success
          content:
            application/json:
              schema:
                type: array
                items:
                  $ref: '#/components/schemas/Topic'
        '400':
          description: Bad request
        '401':
          description: Unauthorized
        '500':
          description: Internal error
  '/api/topic/{topic}/messages':
    get:
      tags:
        - Client
      summary: Gets all messages for topic
      description: |
        Gets all messages for topic
      security:
        - bearerAuth: []
      parameters:
        - name: topic
          in: path
          description: topic
          required: true
          style: simple
          explode: false
          schema:
            type: string
        - name: offset
          in: query
          description: offset
          required: true
          style: simple
          explode: false
          schema:
            type: string
        - name: limit
          in: query
          description: limit - limit the result
          required: true
          style: simple
          explode: false
          schema:
            type: string
        - name: order
          in: query
          description: 'order - Possible values: asc, desc. Default: desc'
          required: true
          style: simple
          explode: false
          schema:
            type: string
        - name: start_date
          in: query
          description: start_date - Start date filter in milliseconds as an integer epoch value
          required: true
          style: simple
          explode: false
          schema:
            type: string
        - name: end_date
          in: query
          description: end_date - End date filter in milliseconds as an integer epoch value
          required: true
          style: simple
          explode: false
          schema:
            type: string
      responses:
        '200':
          description: Success
          content:
            application/json:
              schema:
                type: array
                items:
                  $ref: '#/components/schemas/Message'
        '400':
          description: Bad request
        '401':
          description: Unauthorized
        '500':
          description: Internal error
  '/api/topic/{topic}/subscribe':
    post:
      tags:
        - Client
      summary: Subscribes the current user to a topic
      description: |
        Subscribes the current user to a topic
      security:
        - bearerAuth: []
      requestBody:
        description: token
        content:
          application/json:
            schema:
              $ref: '#/components/schemas/_client_req_token'
        required: true
      parameters:
        - name: topic
          in: path
          description: topic
          required: true
          style: simple
          explode: false
          schema:
            type: string
      responses:
        '200':
          description: Success
        '400':
          description: Bad request
        '401':
          description: Unauthorized
        '500':
          description: Internal error
  '/api/topic/{topic}/unsubscribe':
    post:
      tags:
        - Client
      summary: Unubscribes the current user to a topic
      description: |
        Unsubscribes the current user to a topic
      security:
        - bearerAuth: []
      requestBody:
        description: token
        content:
          application/json:
            schema:
              $ref: '#/components/schemas/_client_req_token'
        required: true
      parameters:
        - name: topic
          in: path
          description: topic
          required: true
          style: simple
          explode: false
          schema:
            type: string
      responses:
        '200':
          description: Success
        '400':
          description: Bad request
        '401':
          description: Unauthorized
        '500':
          description: Internal error
  /api/admin/app-versions:
    get:
      tags:
        - Admin
      summary: Gets all available app versions
      description: |
        Gets all available app versions
      security:
        - bearerAuth: []
      responses:
        '200':
          description: Success
          content:
            text/plain:
              schema:
                type: string
                example: Success
        '400':
          description: Bad request
        '401':
          description: Unauthorized
        '500':
          description: Internal error
  /api/admin/app-platforms:
    get:
      tags:
        - Admin
      summary: Gets all available app platforms
      description: |
        Gets all available app platforms
      security:
        - bearerAuth: []
      responses:
        '200':
          description: Success
          content:
            text/plain:
              schema:
                type: string
                example: Success
        '400':
          description: Bad request
        '401':
          description: Unauthorized
        '500':
          description: Internal error
  /api/admin/topics:
    get:
      tags:
        - Admin
      summary: Gets all topics
      description: |
        Gets all topics
      security:
        - bearerAuth: []
      responses:
        '200':
          description: Success
          content:
            application/json:
              schema:
                type: array
                items:
                  $ref: '#/components/schemas/Topic'
        '400':
          description: Bad request
        '401':
          description: Unauthorized
        '500':
          description: Internal error
  /api/admin/topic:
    put:
      tags:
        - Admin
      summary: Updated the topic
      description: |
        Updated the topic
      security:
        - bearerAuth: []
      requestBody:
        description: token
        content:
          application/json:
            schema:
              $ref: '#/components/schemas/Topic'
        required: true
      responses:
        '200':
          description: Success
          content:
            application/json:
              schema:
                type: array
                items:
                  $ref: '#/components/schemas/Topic'
        '400':
          description: Bad request
        '401':
          description: Unauthorized
        '500':
          description: Internal error
  /api/admin/messages:
    get:
      tags:
        - Admin
      summary: Retrieves a message by id
      description: |
        Retrieves a message by id
      security:
        - bearerAuth: []
      requestBody:
        description: body json of the all message ids that need to be filtered
        content:
          application/json:
            schema:
              $ref: '#/components/schemas/_client_req_message'
        required: true
      parameters:
        - name: offset
          in: query
          description: offset
          required: true
          style: simple
          explode: false
          schema:
            type: string
        - name: limit
          in: query
          description: limit
          required: true
          style: simple
          explode: false
          schema:
            type: string
        - name: order
          in: query
          description: 'order - Possible values: asc, desc. Default: desc'
          required: true
          style: simple
          explode: false
          schema:
            type: string
        - name: start_date
          in: query
          description: start_date - Start date filter in milliseconds as an integer epoch value
          required: true
          style: simple
          explode: false
          schema:
            type: string
        - name: end_date
          in: query
          description: end_date - End date filter in milliseconds as an integer epoch value
          required: true
          style: simple
          explode: false
          schema:
            type: string
      responses:
        '200':
          description: Success
          content:
            application/json:
              schema:
                type: array
                items:
                  $ref: '#/components/schemas/Message'
        '400':
          description: Bad request
        '401':
          description: Unauthorized
        '500':
          description: Internal error
  /api/admin/message:
    post:
      tags:
        - Admin
      summary: Create message
      description: |
        Create message
      security:
        - bearerAuth: []
      requestBody:
        description: message body
        content:
          application/json:
            schema:
<<<<<<< HEAD
              $ref: '#/components/schemas/_client_req_messageV2'
=======
              $ref: '#/components/schemas/InputMessage'
>>>>>>> c799b18a
        required: true
      responses:
        '200':
          description: Success
          content:
            application/json:
              schema:
                type: array
                items:
                  $ref: '#/components/schemas/Message'
        '400':
          description: Bad request
        '401':
          description: Unauthorized
        '500':
          description: Internal error
    put:
      tags:
        - Admin
      summary: Update message
      description: |
        Update message
      security:
        - bearerAuth: []
      requestBody:
        description: message body
        content:
          application/json:
            schema:
              $ref: '#/components/schemas/InputMessage'
        required: true
      responses:
        '200':
          description: Success
          content:
            application/json:
              schema:
                type: array
                items:
                  $ref: '#/components/schemas/Message'
        '400':
          description: Bad request
        '401':
          description: Unauthorized
        '500':
          description: Internal error
  '/api/admin/messages{id}':
    get:
      tags:
        - Admin
      summary: Gets message by id
      description: |
        Gets message by id
      security:
        - bearerAuth: []
      parameters:
        - name: id
          in: path
          description: the message id
          required: true
          style: simple
          explode: false
          schema:
            type: string
      responses:
        '200':
          description: Success
          content:
            application/json:
              schema:
                type: array
                items:
                  $ref: '#/components/schemas/Message'
        '400':
          description: Bad request
        '401':
          description: Unauthorized
        '500':
          description: Internal error
    delete:
      tags:
        - Admin
      summary: Delete message
      description: |
        Deletes an existing message
      security:
        - bearerAuth: []
      parameters:
        - name: id
          in: path
          description: The message
          required: true
          style: simple
          explode: false
          schema:
            type: string
      responses:
        '200':
          description: Success
          content:
            text/plain:
              schema:
                type: string
                example: Success
        '400':
          description: Bad request
        '401':
          description: Unauthorized
        '500':
          description: Internal error
  /api/bbs/message:
    post:
      tags:
        - BBs
      summary: Create message
      description: |
        Create message

        **Auth:** Requires first-party service token with `send_message` permission
      security:
        - bearerAuth: []
      requestBody:
        description: message body
        content:
          application/json:
            schema:
              $ref: '#/components/schemas/_client_req_messageV2'
        required: true
      responses:
        '200':
          description: Success
          content:
            application/json:
              schema:
                type: array
                items:
                  $ref: '#/components/schemas/Message'
        '400':
          description: Bad request
        '401':
          description: Unauthorized
        '500':
          description: Internal error
  /api/bbs/mail:
    post:
      tags:
        - BBs
      summary: Send email
      description: |
        Sends an email

        **Auth:** Requires first-party service token with `send_mail` permission
      security:
        - bearerAuth: []
      requestBody:
        description: sending mail
        content:
          application/json:
            schema:
              $ref: '#/components/schemas/_client_req_mail'
        required: true
      responses:
        '200':
          description: Success
        '400':
          description: Bad request
        '401':
          description: Unauthorized
        '500':
          description: Internal error
components:
  securitySchemes:
    bearerAuth:
      type: http
      scheme: bearer
      bearerFormat: JWT
  schemas:
    AppPlatform:
      required:
        - name
      properties:
        name:
          type: string
    AppVersion:
      required:
        - name
      properties:
        name:
          type: string
    Config:
      type: object
      properties:
        CoreAuthPrivateKey:
          type: string
        CoreBBHost:
          type: string
        NotificationsServiceURL:
          type: string
        InternalAPIKey:
          type: string
    CoreToken:
      type: object
      properties:
        uid:
          type: string
        app_id:
          type: string
        org_id:
          type: string
        sub:
          type: string
        name:
          type: string
        scope:
          type: string
        permissions:
          type: string
        anonymous:
          type: boolean
    CoreAccountRef:
      type: object
      properties:
        user_id:
          type: string
        name:
          type: string
    FirebaseToken:
      type: object
      properties:
        token:
          type: string
        app_platform:
          type: string
        app_version:
          type: string
        date_created:
          type: string
        date_updated:
          type: string
    Message:
      type: object
      properties:
        org_id:
          type: string
        app_id:
          type: string
        _id:
          type: string
        date_created:
          type: string
        date_updated:
          type: string
        priority:
          type: string
        recipients:
          type: array
          $ref: '#/components/schemas/Recipient'
        recipients_criteria_list:
          type: array
          $ref: '#/components/schemas/RecipientCriteria'
        recipient_account_criteria:
          type: object
        topic:
          type: string
        subject:
          type: string
        sender:
          $ref: '#/components/schemas/Sender'
        body:
          type: string
        data:
          type: array
          items:
            type: string
    InputMessage:
      type: object
      properties:
        org_id:
          type: string
        app_id:
          type: string
        priority:
          type: string
        topic:
          type: string
        subject:
          type: string
        body:
          type: string
        data:
          type: array
          items:
            type: string
        recipients:
          type: array
          $ref: '#/components/schemas/InputMessageRecipient'
        recipients_criteria_list:
          type: array
          $ref: '#/components/schemas/InputRecipientCriteria'
        recipient_account_criteria:
          type: object
    InputMessageRecipient:
      type: object
      properties:
        user_id:
          type: string
        mute:
          type: boolean
    InputRecipientCriteria:
      type: object
      properties:
        app_version:
          type: string
        app_platform:
          type: string
    Recipient:
      type: object
      properties:
        user_id:
          type: string
        name:
          type: string
        notification_disabled:
          type: boolean
        mute:
          type: boolean
        read:
          type: boolean
    RecipientCriteria:
      type: object
      properties:
        app_version:
          type: string
        app_platform:
          type: string
    Sender:
      type: object
      properties:
        type:
          type: string
        user:
          $ref: '#/components/schemas/CoreAccountRef'
    TokenInfo:
      type: object
      properties:
        previous_token:
          type: string
        token:
          type: string
        app_version:
          type: string
        app_platform:
          type: string
    Topic:
      type: object
      properties:
        name:
          type: string
        app_id:
          type: string
        org_id:
          type: string
        description:
          type: string
        date_created:
          type: string
        date_updated:
          type: string
    User:
      type: object
      properties:
        _id:
          type: string
        notifications_disabled:
          type: string
        firebase_tokens:
          type: array
          $ref: '#/components/schemas/FirebaseToken'
        user_id:
          type: string
        topics:
          type: array
        date_created:
          type: string
        date_updated:
          type: string
    _client_req_mail:
      type: object
      properties:
        to_mail:
          type: string
        subject:
          type: string
        body:
          type: string
    _client_req_message:
      required:
        - _ids
      type: object
      properties:
        _ids:
          type: array
          items:
            type: string
    _client_req_messageV2:
      type: object
      properties:
        async:
          type: boolean
        message:
          $ref: '#/components/schemas/InputMessage'
    _client_req_token:
      required:
        - token
      type: object
      properties:
        token:
          type: string
        previous_token:
          type: string
        app_version:
          type: string
        app_platform:
          type: string
    _client_req_user:
      required:
        - notifications_disabled
      type: object
      properties:
        notifications_disabled:
          type: boolean<|MERGE_RESOLUTION|>--- conflicted
+++ resolved
@@ -58,7 +58,6 @@
         - Internal
       deprecated: true
       summary: Create message
-      deprecated: true
       description: |
         Create message
       security:
@@ -848,11 +847,7 @@
         content:
           application/json:
             schema:
-<<<<<<< HEAD
               $ref: '#/components/schemas/_client_req_messageV2'
-=======
-              $ref: '#/components/schemas/InputMessage'
->>>>>>> c799b18a
         required: true
       responses:
         '200':
