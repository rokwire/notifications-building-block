openapi: 3.0.3
info:
  title: Rokwire Notification Building Block API
  description: Notification Building Block API Documentation
  version: 1.6.0
servers:
  - url: 'https://api.rokwire.illinois.edu/notifications'
    description: Production server
  - url: 'https://api-test.rokwire.illinois.edu/notifications'
    description: Test server
  - url: 'https://api-dev.rokwire.illinois.edu/notifications'
    description: Development server
  - url: 'http://localhost/notifications'
    description: Local server
tags:
  - name: Admin
    description: Clients administration applications APIs.
  - name: Internal
    description: Internal applications APIs.
  - name: Client
    description: Client applications APIs.
paths:
  /api/int/message:
    post:
      tags:
        - Internal
      deprecated: true
      summary: Create message
      description: |
        Create message
      security:
        - bearerAuth: []
      requestBody:
        description: message body
        content:
          application/json:
            schema:
              $ref: '#/components/schemas/_shared_req_CreateMessage'
        required: true
      responses:
        '200':
          description: Success
          content:
            application/json:
              schema:
                type: array
                items:
                  $ref: '#/components/schemas/Message'
        '400':
          description: Bad request
        '401':
          description: Unauthorized
        '500':
          description: Internal error
  /api/int/v2/message:
    post:
      tags:
        - Internal
      deprecated: true
      summary: Create message
      description: |
        Create message
      security:
        - bearerAuth: []
      requestBody:
        description: message body
        content:
          application/json:
            schema:
              $ref: '#/components/schemas/_client_req_messageV2'
        required: true
      responses:
        '200':
          description: Success
          content:
            application/json:
              schema:
                type: array
                items:
                  $ref: '#/components/schemas/Message'
        '400':
          description: Bad request
        '401':
          description: Unauthorized
        '500':
          description: Internal error
  /api/int/mail:
    post:
      tags:
        - Internal
      deprecated: true
      summary: Stores a firebase token and maps it to a idToken if presents"
      description: |
        Stores a firebase token and maps it to a idToken if presents"
      security:
        - bearerAuth: []
      requestBody:
        description: sending mail
        content:
          application/json:
            schema:
              $ref: '#/components/schemas/_client_req_token'
        required: true
      responses:
        '200':
          description: Success
        '400':
          description: Bad request
        '401':
          description: Unauthorized
        '500':
          description: Internal error
  /api/token:
    post:
      tags:
        - Client
      summary: Store Firebase token
      description: |
        Store Firebase token
      security:
        - bearerAuth: []
      requestBody:
        content:
          application/json:
            schema:
              $ref: '#/components/schemas/_client_req_token'
        required: true
      responses:
        '200':
          description: Success
        '400':
          description: Bad request
        '401':
          description: Unauthorized
        '500':
          description: Internal error
  /api/user:
    get:
      tags:
        - Client
      summary: Gets user record
      description: |
        Gets user record
      security:
        - bearerAuth: []
      responses:
        '200':
          description: Success
          content:
            application/json:
              schema:
                type: array
                items:
                  $ref: '#/components/schemas/User'
        '400':
          description: Bad request
        '401':
          description: Unauthorized
        '500':
          description: Internal error
    delete:
      tags:
        - Client
      summary: Deletes user record and unlink all messages
      description: |
        Deletes user record and unlink all messages
      security:
        - bearerAuth: []
      requestBody:
        description: notifications_disabled
        content:
          application/json:
            schema:
              $ref: '#/components/schemas/_client_req_user'
              type: array
        required: true
      responses:
        '200':
          description: Success
          content:
            text/plain:
              schema:
                type: string
                example: Success
        '400':
          description: Bad request
        '401':
          description: Unauthorized
        '500':
          description: Internal error
    put:
      tags:
        - Client
      summary: Updates user record
      description: |
        Updates user record
      security:
        - bearerAuth: []
      requestBody:
        content:
          application/json:
            schema:
              $ref: '#/components/schemas/_client_req_user'
              type: array
        required: true
      responses:
        '200':
          description: Success
          content:
            application/json:
              schema:
                type: array
                items:
                  $ref: '#/components/schemas/User'
        '400':
          description: Bad request
        '401':
          description: Unauthorized
        '500':
          description: Internal error
  /api/message:
    post:
      tags:
        - Client
      summary: Create message
      description: |
        Create message

        **Auth:** Requires user token with `send_message` permission
      security:
        - bearerAuth: []
      requestBody:
        description: message body
        content:
          application/json:
            schema:
              $ref: '#/components/schemas/_shared_req_CreateMessage'
        required: true
      responses:
        '200':
          description: Success
          content:
            application/json:
              schema:
                type: array
                items:
                  $ref: '#/components/schemas/Message'
        '400':
          description: Bad request
        '401':
          description: Unauthorized
        '500':
          description: Internal error
  /api/messages:
    get:
      tags:
        - Client
      summary: Retrieves a message by id
      description: |
        Retrieves a message by id
      security:
        - bearerAuth: []
      requestBody:
        description: body json of the all message ids that need to be filtered
        content:
          application/json:
            schema:
              $ref: '#/components/schemas/_client_req_message'
        required: true
      parameters:
        - name: read
          in: query
          description: read
          style: simple
          explode: false
          schema:
            type: boolean
        - name: mute
          in: query
          description: mute
          style: simple
          explode: false
          schema:
            type: boolean
        - name: offset
          in: query
          description: offset
          style: simple
          explode: false
          schema:
            type: string
        - name: limit
          in: query
          description: limit
          style: simple
          explode: false
          schema:
            type: string
        - name: order
          in: query
          description: 'order - Possible values: asc, desc. Default: desc'
          style: simple
          explode: false
          schema:
            type: string
        - name: start_date
          in: query
          description: start_date - Start date filter in milliseconds as an integer epoch value
          style: simple
          explode: false
          schema:
            type: string
        - name: end_date
          in: query
          description: end_date - End date filter in milliseconds as an integer epoch value
          style: simple
          explode: false
          schema:
            type: string
      responses:
        '200':
          description: Success
        '400':
          description: Bad request
        '401':
          description: Unauthorized
        '500':
          description: Internal error
    delete:
      tags:
        - Client
      summary: Removes the current user from the recipient list of all described
      description: |
        Removes the current user from the recipient list of all described
      security:
        - bearerAuth: []
      requestBody:
        description: body json of the all message ids that need to be filtered
        content:
          application/json:
            schema:
              $ref: '#/components/schemas/_client_req_message'
        required: true
      responses:
        '200':
          description: Success
          content:
            application/json:
              schema:
                type: array
                items:
                  $ref: '#/components/schemas/Message'
        '400':
          description: Bad request
        '401':
          description: Unauthorized
        '500':
          description: Internal error
  /api/messages/read:
    put:
      tags:
        - Client
      summary: Update read status of all messages where the current user is defined as a recipient
      description: |
        Update read status of all messages where the current user is defined as a recipient
      security:
        - bearerAuth: []
      parameters:
        - name: id
          in: path
          description: The message id
          required: true
          style: simple
          explode: false
          schema:
            type: string
      responses:
        '200':
          description: Success
          content:
            application/json:
              schema:
                type: array
                items:
                  $ref: '#/components/schemas/Message'
        '400':
          description: Bad request
        '401':
          description: Unauthorized
        '500':
          description: Internal error
  /api/messages/stats:
    get:
      tags:
        - Client
      summary: Count the unread messages
      description: |
        Count the unread messages
      security:
        - bearerAuth: []
      responses:
        '200':
          description: Success
        '400':
          description: Bad request
        '401':
          description: Unauthorized
        '500':
          description: Internal error
  '/api/message/{id}':
    get:
      tags:
        - Client
      summary: Retrieves a message by id
      description: |
        Retrieves a message by id
      security:
        - bearerAuth: []
      parameters:
        - name: id
          in: path
          description: id
          required: true
          style: simple
          explode: false
          schema:
            type: string
      responses:
        '200':
          description: Success
          content:
            application/json:
              schema:
                type: array
                items:
                  $ref: '#/components/schemas/Message'
        '400':
          description: Bad request
        '401':
          description: Unauthorized
        '500':
          description: Internal error
    delete:
      tags:
        - Client
      summary: Removes the current user from the recipient list of the message
      description: |
        Removes the current user from the recipient list of the message
      security:
        - bearerAuth: []
      parameters:
        - name: id
          in: path
          description: id
          required: true
          style: simple
          explode: false
          schema:
            type: string
      responses:
        '200':
          description: Success
        '400':
          description: Bad request
        '401':
          description: Unauthorized
        '500':
          description: Internal error
  '/api/message/{id}/read':
    put:
      tags:
        - Client
      summary: Update message
      description: |
        Update message
      security:
        - bearerAuth: []
      requestBody:
        description: body json of the read boolean
        content:
          application/json:
            schema:
              type: object
              properties:
                read:
                  type: boolean
        required: true
      responses:
        '200':
          description: Success
          content:
            application/json:
              schema:
                type: array
                items:
                  $ref: '#/components/schemas/Message'
        '400':
          description: Bad request
        '401':
          description: Unauthorized
        '500':
          description: Internal error
  /api/topics:
    get:
      tags:
        - Client
      summary: Gets all topics
      description: |
        Gets all topics
      security:
        - bearerAuth: []
      responses:
        '200':
          description: Success
          content:
            application/json:
              schema:
                type: array
                items:
                  $ref: '#/components/schemas/Topic'
        '400':
          description: Bad request
        '401':
          description: Unauthorized
        '500':
          description: Internal error
  '/api/topic/{topic}/messages':
    get:
      tags:
        - Client
      summary: Gets all messages for topic
      description: |
        Gets all messages for topic
      security:
        - bearerAuth: []
      parameters:
        - name: topic
          in: path
          description: topic
          required: true
          style: simple
          explode: false
          schema:
            type: string
        - name: offset
          in: query
          description: offset
          style: simple
          explode: false
          schema:
            type: string
        - name: limit
          in: query
          description: limit - limit the result
          style: simple
          explode: false
          schema:
            type: string
        - name: order
          in: query
          description: 'order - Possible values: asc, desc. Default: desc'
          style: simple
          explode: false
          schema:
            type: string
        - name: start_date
          in: query
          description: start_date - Start date filter in milliseconds as an integer epoch value
          style: simple
          explode: false
          schema:
            type: string
        - name: end_date
          in: query
          description: end_date - End date filter in milliseconds as an integer epoch value
          style: simple
          explode: false
          schema:
            type: string
      responses:
        '200':
          description: Success
          content:
            application/json:
              schema:
                type: array
                items:
                  $ref: '#/components/schemas/Message'
        '400':
          description: Bad request
        '401':
          description: Unauthorized
        '500':
          description: Internal error
  '/api/topic/{topic}/subscribe':
    post:
      tags:
        - Client
      summary: Subscribes the current user to a topic
      description: |
        Subscribes the current user to a topic
      security:
        - bearerAuth: []
      requestBody:
        description: token
        content:
          application/json:
            schema:
              $ref: '#/components/schemas/_client_req_token'
        required: true
      parameters:
        - name: topic
          in: path
          description: topic
          required: true
          style: simple
          explode: false
          schema:
            type: string
      responses:
        '200':
          description: Success
        '400':
          description: Bad request
        '401':
          description: Unauthorized
        '500':
          description: Internal error
  '/api/topic/{topic}/unsubscribe':
    post:
      tags:
        - Client
      summary: Unubscribes the current user to a topic
      description: |
        Unsubscribes the current user to a topic
      security:
        - bearerAuth: []
      requestBody:
        description: token
        content:
          application/json:
            schema:
              $ref: '#/components/schemas/_client_req_token'
        required: true
      parameters:
        - name: topic
          in: path
          description: topic
          required: true
          style: simple
          explode: false
          schema:
            type: string
      responses:
        '200':
          description: Success
        '400':
          description: Bad request
        '401':
          description: Unauthorized
        '500':
          description: Internal error
  /api/admin/app-versions:
    get:
      tags:
        - Admin
      summary: Gets all available app versions
      description: |
        Gets all available app versions
      security:
        - bearerAuth: []
      responses:
        '200':
          description: Success
          content:
            text/plain:
              schema:
                type: string
                example: Success
        '400':
          description: Bad request
        '401':
          description: Unauthorized
        '500':
          description: Internal error
  /api/admin/app-platforms:
    get:
      tags:
        - Admin
      summary: Gets all available app platforms
      description: |
        Gets all available app platforms
      security:
        - bearerAuth: []
      responses:
        '200':
          description: Success
          content:
            text/plain:
              schema:
                type: string
                example: Success
        '400':
          description: Bad request
        '401':
          description: Unauthorized
        '500':
          description: Internal error
  /api/admin/topics:
    get:
      tags:
        - Admin
      summary: Gets all topics
      description: |
        Gets all topics
      security:
        - bearerAuth: []
      responses:
        '200':
          description: Success
          content:
            application/json:
              schema:
                type: array
                items:
                  $ref: '#/components/schemas/Topic'
        '400':
          description: Bad request
        '401':
          description: Unauthorized
        '500':
          description: Internal error
  /api/admin/topic:
    put:
      tags:
        - Admin
      summary: Updated the topic
      description: |
        Updated the topic
      security:
        - bearerAuth: []
      requestBody:
        description: token
        content:
          application/json:
            schema:
              $ref: '#/components/schemas/Topic'
        required: true
      responses:
        '200':
          description: Success
          content:
            application/json:
              schema:
                type: array
                items:
                  $ref: '#/components/schemas/Topic'
        '400':
          description: Bad request
        '401':
          description: Unauthorized
        '500':
          description: Internal error
  /api/admin/messages:
    get:
      tags:
        - Admin
      summary: Retrieves a message by id
      description: |
        Retrieves a message by id
      security:
        - bearerAuth: []
      requestBody:
        description: body json of the all message ids that need to be filtered
        content:
          application/json:
            schema:
              $ref: '#/components/schemas/_client_req_message'
        required: true
      parameters:
        - name: read
          in: query
          description: read
          style: simple
          explode: false
          schema:
            type: boolean
        - name: mute
          in: query
          description: mute
          style: simple
          explode: false
          schema:
            type: boolean
        - name: offset
          in: query
          description: offset
          style: simple
          explode: false
          schema:
            type: string
        - name: limit
          in: query
          description: limit
          style: simple
          explode: false
          schema:
            type: string
        - name: order
          in: query
          description: 'order - Possible values: asc, desc. Default: desc'
          style: simple
          explode: false
          schema:
            type: string
        - name: start_date
          in: query
          description: start_date - Start date filter in milliseconds as an integer epoch value
          style: simple
          explode: false
          schema:
            type: string
        - name: end_date
          in: query
          description: end_date - End date filter in milliseconds as an integer epoch value
          style: simple
          explode: false
          schema:
            type: string
      responses:
        '200':
          description: Success
        '400':
          description: Bad request
        '401':
          description: Unauthorized
        '500':
          description: Internal error
    delete:
      tags:
        - Client
      summary: Removes the current user from the recipient list of all described
      description: |
        Removes the current user from the recipient list of all described
      security:
        - bearerAuth: []
      requestBody:
        description: body json of the all message ids that need to be filtered
        content:
          application/json:
            schema:
              $ref: '#/components/schemas/_client_req_message'
        required: true
      responses:
        '200':
          description: Success
          content:
            application/json:
              schema:
                type: array
                items:
                  $ref: '#/components/schemas/Message'
        '400':
          description: Bad request
        '401':
          description: Unauthorized
        '500':
          description: Internal error
  /api/admin/message:
    post:
      tags:
        - Admin
      summary: Create message
      description: |
        Create message
      security:
        - bearerAuth: []
      requestBody:
        description: message body
        content:
          application/json:
            schema:
<<<<<<< HEAD
              $ref: '#/components/schemas/_client_req_messageV2'
=======
              $ref: '#/components/schemas/_shared_req_CreateMessage'
>>>>>>> 268dcc1f
        required: true
      responses:
        '200':
          description: Success
          content:
            application/json:
              schema:
                type: array
                items:
                  $ref: '#/components/schemas/Message'
        '400':
          description: Bad request
        '401':
          description: Unauthorized
        '500':
          description: Internal error
    put:
      tags:
        - Admin
      summary: Update message
      description: |
        Update message
      security:
        - bearerAuth: []
      requestBody:
        description: message body
        content:
          application/json:
            schema:
              $ref: '#/components/schemas/_shared_req_CreateMessage'
        required: true
      responses:
        '200':
          description: Success
          content:
            application/json:
              schema:
                type: array
                items:
                  $ref: '#/components/schemas/Message'
        '400':
          description: Bad request
        '401':
          description: Unauthorized
        '500':
          description: Internal error
  '/api/admin/messages{id}':
    get:
      tags:
        - Admin
      summary: Gets message by id
      description: |
        Gets message by id
      security:
        - bearerAuth: []
      parameters:
        - name: id
          in: path
          description: the message id
          required: true
          style: simple
          explode: false
          schema:
            type: string
      responses:
        '200':
          description: Success
          content:
            application/json:
              schema:
                type: array
                items:
                  $ref: '#/components/schemas/Message'
        '400':
          description: Bad request
        '401':
          description: Unauthorized
        '500':
          description: Internal error
    delete:
      tags:
        - Admin
      summary: Delete message
      description: |
        Deletes an existing message
      security:
        - bearerAuth: []
      parameters:
        - name: id
          in: path
          description: The message id
          required: true
          style: simple
          explode: false
          schema:
            type: string
      responses:
        '200':
          description: Success
          content:
            text/plain:
              schema:
                type: string
                example: Success
        '400':
          description: Bad request
        '401':
          description: Unauthorized
        '500':
          description: Internal error
  /api/bbs/message:
    post:
      tags:
        - BBs
      summary: Create message
      description: |
        Create message

        **Auth:** Requires first-party service token with `send_message` permission
      security:
        - bearerAuth: []
      requestBody:
        description: message body
        content:
          application/json:
            schema:
              $ref: '#/components/schemas/_client_req_messageV2'
        required: true
      responses:
        '200':
          description: Success
          content:
            application/json:
              schema:
                type: array
                items:
                  $ref: '#/components/schemas/Message'
        '400':
          description: Bad request
        '401':
          description: Unauthorized
        '500':
          description: Internal error
  /api/bbs/mail:
    post:
      tags:
        - BBs
      summary: Send email
      description: |
        Sends an email

        **Auth:** Requires first-party service token with `send_mail` permission
      security:
        - bearerAuth: []
      requestBody:
        description: sending mail
        content:
          application/json:
            schema:
              $ref: '#/components/schemas/_client_req_mail'
        required: true
      responses:
        '200':
          description: Success
        '400':
          description: Bad request
        '401':
          description: Unauthorized
        '500':
          description: Internal error
components:
  securitySchemes:
    bearerAuth:
      type: http
      scheme: bearer
      bearerFormat: JWT
  schemas:
    AppPlatform:
      required:
        - name
      properties:
        name:
          type: string
    AppVersion:
      required:
        - name
      properties:
        name:
          type: string
    Config:
      type: object
      properties:
        CoreAuthPrivateKey:
          type: string
        CoreBBHost:
          type: string
        NotificationsServiceURL:
          type: string
        InternalAPIKey:
          type: string
    CoreToken:
      type: object
      properties:
        uid:
          type: string
        app_id:
          type: string
        org_id:
          type: string
        sub:
          type: string
        name:
          type: string
        scope:
          type: string
        permissions:
          type: string
        anonymous:
          type: boolean
    CoreAccountRef:
      type: object
      properties:
        user_id:
          type: string
        name:
          type: string
    FirebaseToken:
      type: object
      properties:
        token:
          type: string
        app_platform:
          type: string
        app_version:
          type: string
        date_created:
          type: string
        date_updated:
          type: string
    Message:
      type: object
      properties:
        org_id:
          type: string
        app_id:
          type: string
        _id:
          type: string
        date_created:
          type: string
        date_updated:
          type: string
        priority:
          type: string
        recipients:
          type: array
          $ref: '#/components/schemas/Recipient'
        recipients_criteria_list:
          type: array
          $ref: '#/components/schemas/RecipientCriteria'
        recipient_account_criteria:
          type: object
        topic:
          type: string
        subject:
          type: string
        sender:
          $ref: '#/components/schemas/Sender'
        body:
          type: string
        data:
          type: array
          items:
            type: string
    Recipient:
      type: object
      properties:
        user_id:
          type: string
        name:
          type: string
        notification_disabled:
          type: boolean
        mute:
          type: boolean
        read:
          type: boolean
    RecipientCriteria:
      type: object
      properties:
        app_version:
          type: string
        app_platform:
          type: string
    Sender:
      type: object
      properties:
        type:
          type: string
        user:
          $ref: '#/components/schemas/CoreAccountRef'
    TokenInfo:
      type: object
      properties:
        previous_token:
          type: string
        token:
          type: string
        app_version:
          type: string
        app_platform:
          type: string
    Topic:
      type: object
      properties:
        name:
          type: string
        app_id:
          type: string
        org_id:
          type: string
        description:
          type: string
        date_created:
          type: string
        date_updated:
          type: string
    User:
      type: object
      properties:
        _id:
          type: string
        notifications_disabled:
          type: string
        firebase_tokens:
          type: array
          $ref: '#/components/schemas/FirebaseToken'
        user_id:
          type: string
        topics:
          type: array
        date_created:
          type: string
        date_updated:
          type: string
    _client_req_mail:
      type: object
      properties:
        to_mail:
          type: string
        subject:
          type: string
        body:
          type: string
    _client_req_message:
      required:
        - _ids
      type: object
      properties:
        _ids:
          type: array
          items:
            type: string
    _client_req_messageV2:
      type: object
      properties:
        async:
          type: boolean
        message:
          $ref: '#/components/schemas/_shared_req_CreateMessage'
    _client_req_token:
      required:
        - token
      type: object
      properties:
        token:
          type: string
    _client_req_user:
      required:
        - notifications_disabled
      type: object
      properties:
        notifications_disabled:
          type: boolean
    _shared_req_CreateMessage:
      required:
        - org_id
        - app_id
        - priority
        - subject
        - body
        - data
        - recipients
        - recipients_criteria_list
        - recipient_account_criteria
      type: object
      properties:
        org_id:
          type: string
        app_id:
          type: string
        priority:
          type: integer
        topic:
          type: string
        subject:
          type: string
        body:
          type: string
        data:
          type: object
        recipients:
          type: array
          items:
            $ref: '#/components/schemas/_shared_req_CreateMessage_InputMessageRecipient'
        recipients_criteria_list:
          type: array
          items:
            $ref: '#/components/schemas/_shared_req_CreateMessage_InputRecipientCriteria'
        recipient_account_criteria:
          type: object
    _shared_req_CreateMessage_InputMessageRecipient:
      required:
        - user_id
        - mute
      type: object
      properties:
        user_id:
          type: string
        mute:
          type: boolean
    _shared_req_CreateMessage_InputRecipientCriteria:
      type: object
      properties:
        app_version:
          type: string
        app_platform:
          type: string<|MERGE_RESOLUTION|>--- conflicted
+++ resolved
@@ -880,11 +880,7 @@
         content:
           application/json:
             schema:
-<<<<<<< HEAD
-              $ref: '#/components/schemas/_client_req_messageV2'
-=======
               $ref: '#/components/schemas/_shared_req_CreateMessage'
->>>>>>> 268dcc1f
         required: true
       responses:
         '200':
