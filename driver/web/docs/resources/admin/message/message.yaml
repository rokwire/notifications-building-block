--- conflicted
+++ resolved
@@ -11,11 +11,7 @@
     content:
       application/json:
         schema:
-<<<<<<< HEAD
-          $ref: "../../../schemas/apis/messageV2/request/Request.yaml"   
-=======
           $ref: "../../../schemas/apis/shared/requests/create-message/Request.yaml" 
->>>>>>> 268dcc1f
     required: true    
   responses:
     200:
