// Copyright 2022 Board of Trustees of the University of Illinois.
//
// Licensed under the Apache License, Version 2.0 (the "License");
// you may not use this file except in compliance with the License.
// You may obtain a copy of the License at
//
//     http://www.apache.org/licenses/LICENSE-2.0
//
// Unless required by applicable law or agreed to in writing, software
// distributed under the License is distributed on an "AS IS" BASIS,
// WITHOUT WARRANTIES OR CONDITIONS OF ANY KIND, either express or implied.
// See the License for the specific language governing permissions and
// limitations under the License.

package rest

import (
	"encoding/json"
	"net/http"
	"notifications/core"
	"notifications/core/model"

	"github.com/rokwire/core-auth-library-go/v2/tokenauth"
	"github.com/rokwire/logging-library-go/v2/logs"
	"github.com/rokwire/logging-library-go/v2/logutils"
)

// BBsAPIsHandler handles the rest BBs APIs implementation
type BBsAPIsHandler struct {
	app *core.Application
}

// NewBBsAPIsHandler creates new rest Handler instance
func NewBBsAPIsHandler(app *core.Application) BBsAPIsHandler {
	return BBsAPIsHandler{app: app}
}

// sendMessageRequestBody message request body
type bbsSendMessageRequestBody struct {
	Async   *bool              `json:"async"`
	Message model.InputMessage `json:"message"`
} // @name sendMessageRequestBody

// SendMessage Sends a message to a user, list of users or a topic
// @Description Sends a message to a user, list of users or a topic
// @Tags BBs
// @ID BBsSendMessage
// @Param data body sendMessageRequestBody true "body json"
// @Produce plain
// @Success 200 {object} model.Message
// @Security BBsAuth
// @Router /bbs/message [post]
func (h BBsAPIsHandler) SendMessage(l *logs.Log, r *http.Request, claims *tokenauth.Claims) logs.HTTPResponse {
	var bodyData bbsSendMessageRequestBody
	err := json.NewDecoder(r.Body).Decode(&bodyData)
	if err != nil {
		return l.HTTPResponseErrorAction(logutils.ActionDecode, logutils.TypeRequestBody, nil, err, http.StatusBadRequest, true)
	}

	inputMessage := bodyData.Message
	async := false //by default
	if bodyData.Async != nil {
		async = *bodyData.Async
	}

<<<<<<< HEAD
	if len(inputMessage.OrgID) == 0 || len(inputMessage.AppID) == 0 {
		return l.HTTPResponseErrorData(logutils.StatusInvalid, "org or app id", nil, nil, http.StatusBadRequest, false)
	}

	message, err := h.app.Services.CreateMessage(inputMessage, async)
=======
	if message == nil {
		return l.HTTPResponseErrorData(logutils.StatusInvalid, logutils.TypeRequestBody, nil, nil, http.StatusBadRequest, false)
	}

	if len(message.OrgID) == 0 || len(message.AppID) == 0 {
		return l.HTTPResponseErrorData(logutils.StatusInvalid, "org or app id", nil, nil, http.StatusBadRequest, false)
	}

	if !claims.AppOrg().CanAccessAppOrg(message.AppID, message.OrgID) {
		return l.HTTPResponseErrorData(logutils.StatusInvalid, "org or app id", nil, nil, http.StatusForbidden, false)
	}

	message, err = h.app.Services.CreateMessage(nil, message, async)
>>>>>>> 1ed50b7d
	if err != nil {
		return l.HTTPResponseErrorAction(logutils.ActionSend, "message", nil, err, http.StatusInternalServerError, true)
	}

	data, err := json.Marshal(message)
	if err != nil {
		return l.HTTPResponseErrorAction(logutils.ActionMarshal, logutils.TypeResponse, nil, err, http.StatusInternalServerError, true)
	}

	return l.HTTPResponseSuccessJSON(data)
}

// sendMailRequestBody mail request body
type bbsSendMailRequestBody struct {
	ToMail  string `json:"to_mail"`
	Subject string `json:"subject"`
	Body    string `json:"body"`
} // @name sendMailRequestBody

// SendMail Sends an email
// @Description Sends an email
// @Tags BBs
// @ID BBsSendEmail
// @Param data body sendMailRequestBody true "body json"
// @Produce plain
// @Success 200
// @Security BBsAuth
// @Router /bbs/mail [post]
func (h BBsAPIsHandler) SendMail(l *logs.Log, r *http.Request, claims *tokenauth.Claims) logs.HTTPResponse {
	var mailRequest *bbsSendMailRequestBody
	err := json.NewDecoder(r.Body).Decode(&mailRequest)
	if err != nil {
		return l.HTTPResponseErrorAction(logutils.ActionDecode, logutils.TypeRequestBody, nil, err, http.StatusBadRequest, true)
	}

	err = h.app.Services.SendMail(mailRequest.ToMail, mailRequest.Subject, mailRequest.Body)
	if err != nil {
		return l.HTTPResponseErrorAction(logutils.ActionSend, "email", nil, err, http.StatusInternalServerError, true)
	}

	return l.HTTPResponseSuccess()
}<|MERGE_RESOLUTION|>--- conflicted
+++ resolved
@@ -63,27 +63,15 @@
 		async = *bodyData.Async
 	}
 
-<<<<<<< HEAD
 	if len(inputMessage.OrgID) == 0 || len(inputMessage.AppID) == 0 {
 		return l.HTTPResponseErrorData(logutils.StatusInvalid, "org or app id", nil, nil, http.StatusBadRequest, false)
 	}
 
-	message, err := h.app.Services.CreateMessage(inputMessage, async)
-=======
-	if message == nil {
-		return l.HTTPResponseErrorData(logutils.StatusInvalid, logutils.TypeRequestBody, nil, nil, http.StatusBadRequest, false)
-	}
-
-	if len(message.OrgID) == 0 || len(message.AppID) == 0 {
-		return l.HTTPResponseErrorData(logutils.StatusInvalid, "org or app id", nil, nil, http.StatusBadRequest, false)
-	}
-
-	if !claims.AppOrg().CanAccessAppOrg(message.AppID, message.OrgID) {
+	if !claims.AppOrg().CanAccessAppOrg(inputMessage.AppID, inputMessage.OrgID) {
 		return l.HTTPResponseErrorData(logutils.StatusInvalid, "org or app id", nil, nil, http.StatusForbidden, false)
 	}
 
-	message, err = h.app.Services.CreateMessage(nil, message, async)
->>>>>>> 1ed50b7d
+	message, err := h.app.Services.CreateMessage(inputMessage, async)
 	if err != nil {
 		return l.HTTPResponseErrorAction(logutils.ActionSend, "message", nil, err, http.StatusInternalServerError, true)
 	}
